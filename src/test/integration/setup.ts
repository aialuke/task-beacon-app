--- conflicted
+++ resolved
@@ -2,10 +2,6 @@
 import { vi } from "vitest";
 import { supabase } from "@/integrations/supabase/client";
 import type { User } from "@supabase/supabase-js";
-<<<<<<< HEAD
-=======
-import { AuthError } from "@supabase/supabase-js";
->>>>>>> 92d0ef25
 
 /**
  * Integration test setup
@@ -102,7 +98,6 @@
     error: null,
   });
 };
-<<<<<<< HEAD
 
 export const mockFailedAuth = (errorMessage = "Authentication failed") => {
   vi.mocked(supabase.auth.getUser).mockResolvedValue({
@@ -111,13 +106,7 @@
       message: errorMessage,
       name: "AuthError",
       status: 401,
-    } as unknown,
-=======
-export const mockFailedAuth = (errorMessage = "Authentication failed") => {
-  vi.mocked(supabase.auth.getUser).mockResolvedValue({
-    data: { user: null },
-    error: new AuthError(errorMessage, 401, "401"),
->>>>>>> 92d0ef25
+    } as any,
   });
 };
 
